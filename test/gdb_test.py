"""
 mbed CMSIS-DAP debugger
 Copyright (c) 2006-2013 ARM Limited

 Licensed under the Apache License, Version 2.0 (the "License");
 you may not use this file except in compliance with the License.
 You may obtain a copy of the License at

     http://www.apache.org/licenses/LICENSE-2.0

 Unless required by applicable law or agreed to in writing, software
 distributed under the License is distributed on an "AS IS" BASIS,
 WITHOUT WARRANTIES OR CONDITIONS OF ANY KIND, either express or implied.
 See the License for the specific language governing permissions and
 limitations under the License.
"""

<<<<<<< HEAD
import logging
import traceback
=======
import argparse, os, sys
parentdir = os.path.dirname(os.path.dirname(os.path.abspath(__file__)))
sys.path.insert(0, parentdir)
>>>>>>> 44a6851b

from pyOCD.gdbserver import GDBServer
from pyOCD.board import MbedBoard
from optparse import OptionParser

<<<<<<< HEAD
LEVELS={'debug':logging.DEBUG,
        'info':logging.INFO,
        'warning':logging.WARNING,
        'error':logging.ERROR,
        'critical':logging.CRITICAL 
        }
version = 'v0.2.1'
commit_hashid = '61512b73c0cb8373519aaf67bbd17b2ab625ef18'

print "Welcome to the PyOCD Beta Version %s!!" % (version)
print "This improvement version is based on the pyocd master branch on https://github.com/mbedmicro/pyOCD, and the commit hash id is %s" % (commit_hashid)

parser = OptionParser()
parser.add_option("-p", "--port", dest = "port_number", default = 3333, help = "Write the port number that GDB server will open")
parser.add_option("-b", "--board", dest = "board_id", default = None, help = "Write the board id you want to connect")
parser.add_option("-l", "--list", action = "store_true", dest = "list_all", default = False, help = "List all the connected board")
parser.add_option("-d", "--debug", dest = "debug_level", default = 'info', help = "Set the level of system logging output, the available value for DEBUG_LEVEL: debug, info, warning, error, critical" )
(option, args) = parser.parse_args()

gdb = None
level = LEVELS.get(option.debug_level, logging.NOTSET)
logging.basicConfig(level=level)
if option.list_all == True:
    MbedBoard.listConnectedBoards()
else:
    try:
        board_selected = MbedBoard.chooseBoard(board_name = option.board_id)
        if board_selected != None:
            try:
                gdb = GDBServer(board_selected, int(option.port_number))
                while gdb.isAlive():
                    gdb.join(timeout = 0.5)
            except ValueError:
                logging.error("Port number error!")
    except KeyboardInterrupt:
        if gdb != None:
            gdb.shutdown_event.set()
            #gdb.stop()       
    except Exception as e:
        print "uncaught exception: %s" % e
        traceback.print_exc()
        if gdb != None:
            gdb.stop()
=======
import logging
logging.basicConfig(level=logging.INFO)

gdb = None
try:
    board_selected = MbedBoard.chooseBoard()
    if board_selected != None:
        gdb = GDBServer(board_selected, 3333)
        while gdb.isAlive():
            gdb.join(timeout = 0.5)

except KeyboardInterrupt:
    if gdb != None:
        gdb.shutdown_event.set()
except Exception as e:
    print "uncaught exception: %s" % e
    gdb.stop()
>>>>>>> 44a6851b
<|MERGE_RESOLUTION|>--- conflicted
+++ resolved
@@ -15,64 +15,14 @@
  limitations under the License.
 """
 
-<<<<<<< HEAD
-import logging
-import traceback
-=======
 import argparse, os, sys
 parentdir = os.path.dirname(os.path.dirname(os.path.abspath(__file__)))
 sys.path.insert(0, parentdir)
->>>>>>> 44a6851b
 
 from pyOCD.gdbserver import GDBServer
 from pyOCD.board import MbedBoard
 from optparse import OptionParser
 
-<<<<<<< HEAD
-LEVELS={'debug':logging.DEBUG,
-        'info':logging.INFO,
-        'warning':logging.WARNING,
-        'error':logging.ERROR,
-        'critical':logging.CRITICAL 
-        }
-version = 'v0.2.1'
-commit_hashid = '61512b73c0cb8373519aaf67bbd17b2ab625ef18'
-
-print "Welcome to the PyOCD Beta Version %s!!" % (version)
-print "This improvement version is based on the pyocd master branch on https://github.com/mbedmicro/pyOCD, and the commit hash id is %s" % (commit_hashid)
-
-parser = OptionParser()
-parser.add_option("-p", "--port", dest = "port_number", default = 3333, help = "Write the port number that GDB server will open")
-parser.add_option("-b", "--board", dest = "board_id", default = None, help = "Write the board id you want to connect")
-parser.add_option("-l", "--list", action = "store_true", dest = "list_all", default = False, help = "List all the connected board")
-parser.add_option("-d", "--debug", dest = "debug_level", default = 'info', help = "Set the level of system logging output, the available value for DEBUG_LEVEL: debug, info, warning, error, critical" )
-(option, args) = parser.parse_args()
-
-gdb = None
-level = LEVELS.get(option.debug_level, logging.NOTSET)
-logging.basicConfig(level=level)
-if option.list_all == True:
-    MbedBoard.listConnectedBoards()
-else:
-    try:
-        board_selected = MbedBoard.chooseBoard(board_name = option.board_id)
-        if board_selected != None:
-            try:
-                gdb = GDBServer(board_selected, int(option.port_number))
-                while gdb.isAlive():
-                    gdb.join(timeout = 0.5)
-            except ValueError:
-                logging.error("Port number error!")
-    except KeyboardInterrupt:
-        if gdb != None:
-            gdb.shutdown_event.set()
-            #gdb.stop()       
-    except Exception as e:
-        print "uncaught exception: %s" % e
-        traceback.print_exc()
-        if gdb != None:
-            gdb.stop()
-=======
 import logging
 logging.basicConfig(level=logging.INFO)
 
@@ -89,5 +39,4 @@
         gdb.shutdown_event.set()
 except Exception as e:
     print "uncaught exception: %s" % e
-    gdb.stop()
->>>>>>> 44a6851b
+    gdb.stop()